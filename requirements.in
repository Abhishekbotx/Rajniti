--- conflicted
+++ resolved
@@ -11,16 +11,10 @@
 # Data validation (simple)
 pydantic==2.10.0
 
-<<<<<<< HEAD
 # Database - PostgreSQL compatible (works with local and Supabase)
 SQLAlchemy==2.0.23
 psycopg2-binary==2.9.9
 alembic==1.13.0
-=======
-# Database
-SQLAlchemy==2.0.23
-psycopg2-binary==2.9.9
->>>>>>> b2b0edce
 
 # Web scraping libraries
 # NOTE: httpx[http2] is REQUIRED - ECI website blocks HTTP/1.1 requests
