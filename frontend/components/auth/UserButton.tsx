'use client'

import { useSession, signIn, signOut } from 'next-auth/react'
import { useState } from 'react'

export default function UserButton() {
  const { data: session } = useSession()
  const [showMenu, setShowMenu] = useState(false)

  if (!session) {
    return (
      <button
        onClick={() => signIn()}
        className="px-6 py-2 bg-gradient-to-r from-orange-500 to-orange-600 text-white font-semibold rounded-lg hover:from-orange-600 hover:to-orange-700 transition-all shadow-md hover:shadow-lg"
      >
        Sign In
      </button>
    )
  }

  return (
    <div className="relative">
      <button
        onClick={() => setShowMenu(!showMenu)}
        className="flex items-center gap-2 p-1 pr-3 border-2 border-orange-200 rounded-full hover:border-orange-300 transition-all"
      >
        <img
          src={session.user?.image || '/default-avatar.png'}
          alt={session.user?.name || 'User'}
          className="w-8 h-8 rounded-full"
        />
        <span className="text-sm font-medium text-gray-700">
          {session.user?.name?.split(' ')[0]}
        </span>
      </button>

      {showMenu && (
        <div className="absolute right-0 mt-2 w-64 bg-white rounded-lg shadow-xl border border-gray-200 py-2 z-50">
          <div className="px-4 py-3 border-b border-gray-100">
            <p className="text-sm font-semibold text-gray-900">{session.user?.name}</p>
            <p className="text-xs text-gray-500">{session.user?.email}</p>
          </div>
          
          <a
            href="/profile/edit"
            className="block px-4 py-2 text-sm text-gray-700 hover:bg-orange-50 transition-colors"
          >
<<<<<<< HEAD
=======
            Dashboard
          </a>
          
          <a
            href="/profile/edit"
            className="block px-4 py-2 text-sm text-gray-700 hover:bg-orange-50 transition-colors"
          >
>>>>>>> a671d88d
            Edit Profile
          </a>
          
          <button
            onClick={() => signOut()}
            className="w-full text-left px-4 py-2 text-sm text-red-600 hover:bg-red-50 transition-colors"
          >
            Sign Out
          </button>
        </div>
      )}
    </div>
  )
}<|MERGE_RESOLUTION|>--- conflicted
+++ resolved
@@ -1,71 +1,70 @@
-'use client'
+"use client"
 
-import { useSession, signIn, signOut } from 'next-auth/react'
-import { useState } from 'react'
+import { useSession, signIn, signOut } from "next-auth/react"
+import { useState } from "react"
+import Image from "next/image"
 
 export default function UserButton() {
-  const { data: session } = useSession()
-  const [showMenu, setShowMenu] = useState(false)
+    const { data: session } = useSession()
+    const [showMenu, setShowMenu] = useState(false)
 
-  if (!session) {
+    if (!session) {
+        return (
+            <button
+                onClick={() => signIn()}
+                className='px-6 py-2 bg-gradient-to-r from-orange-500 to-orange-600 text-white font-semibold rounded-lg hover:from-orange-600 hover:to-orange-700 transition-all shadow-md hover:shadow-lg'>
+                Sign In
+            </button>
+        )
+    }
+
     return (
-      <button
-        onClick={() => signIn()}
-        className="px-6 py-2 bg-gradient-to-r from-orange-500 to-orange-600 text-white font-semibold rounded-lg hover:from-orange-600 hover:to-orange-700 transition-all shadow-md hover:shadow-lg"
-      >
-        Sign In
-      </button>
+        <div className='relative'>
+            <button
+                onClick={() => setShowMenu(!showMenu)}
+                className='flex items-center gap-2 p-1 pr-3 border-2 border-orange-200 rounded-full hover:border-orange-300 transition-all'>
+                <Image
+                    src={session.user?.image || "/default-avatar.png"}
+                    alt={session.user?.name || "User"}
+                    width={32}
+                    height={32}
+                    className='w-8 h-8 rounded-full'
+                />
+                <span className='text-sm font-medium text-gray-700'>
+                    {session.user?.name?.split(" ")[0]}
+                </span>
+            </button>
+
+            {showMenu && (
+                <div className='absolute right-0 mt-2 w-64 bg-white rounded-lg shadow-xl border border-gray-200 py-2 z-50'>
+                    <div className='px-4 py-3 border-b border-gray-100'>
+                        <p className='text-sm font-semibold text-gray-900'>
+                            {session.user?.name}
+                        </p>
+                        <p className='text-xs text-gray-500'>
+                            {session.user?.email}
+                        </p>
+                    </div>
+
+                    <a
+                        href='/profile/edit'
+                        className='block px-4 py-2 text-sm text-gray-700 hover:bg-orange-50 transition-colors'>
+                        Dashboard
+                    </a>
+
+                    <a
+                        href='/profile/edit'
+                        className='block px-4 py-2 text-sm text-gray-700 hover:bg-orange-50 transition-colors'>
+                        Edit Profile
+                    </a>
+
+                    <button
+                        onClick={() => signOut()}
+                        className='w-full text-left px-4 py-2 text-sm text-red-600 hover:bg-red-50 transition-colors'>
+                        Sign Out
+                    </button>
+                </div>
+            )}
+        </div>
     )
-  }
-
-  return (
-    <div className="relative">
-      <button
-        onClick={() => setShowMenu(!showMenu)}
-        className="flex items-center gap-2 p-1 pr-3 border-2 border-orange-200 rounded-full hover:border-orange-300 transition-all"
-      >
-        <img
-          src={session.user?.image || '/default-avatar.png'}
-          alt={session.user?.name || 'User'}
-          className="w-8 h-8 rounded-full"
-        />
-        <span className="text-sm font-medium text-gray-700">
-          {session.user?.name?.split(' ')[0]}
-        </span>
-      </button>
-
-      {showMenu && (
-        <div className="absolute right-0 mt-2 w-64 bg-white rounded-lg shadow-xl border border-gray-200 py-2 z-50">
-          <div className="px-4 py-3 border-b border-gray-100">
-            <p className="text-sm font-semibold text-gray-900">{session.user?.name}</p>
-            <p className="text-xs text-gray-500">{session.user?.email}</p>
-          </div>
-          
-          <a
-            href="/profile/edit"
-            className="block px-4 py-2 text-sm text-gray-700 hover:bg-orange-50 transition-colors"
-          >
-<<<<<<< HEAD
-=======
-            Dashboard
-          </a>
-          
-          <a
-            href="/profile/edit"
-            className="block px-4 py-2 text-sm text-gray-700 hover:bg-orange-50 transition-colors"
-          >
->>>>>>> a671d88d
-            Edit Profile
-          </a>
-          
-          <button
-            onClick={() => signOut()}
-            className="w-full text-left px-4 py-2 text-sm text-red-600 hover:bg-red-50 transition-colors"
-          >
-            Sign Out
-          </button>
-        </div>
-      )}
-    </div>
-  )
 }