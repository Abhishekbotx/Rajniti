--- conflicted
+++ resolved
@@ -98,10 +98,8 @@
     image_url: Optional[str] = None
     status: CandidateStatus
     type: CandidateType = CandidateType.MP
-<<<<<<< HEAD
     votes: Optional[int] = None
     margin: Optional[int] = None
-=======
 
     # New detailed fields (all optional)
     education_background: Optional[EducationBackground] = Field(
@@ -113,5 +111,4 @@
     family_background: Optional[FamilyBackground] = Field(
         None, description="Family background information"
     )
-    assets: Optional[Assets] = Field(None, description="Asset information")
->>>>>>> a671d88d
+    assets: Optional[Assets] = Field(None, description="Asset information")