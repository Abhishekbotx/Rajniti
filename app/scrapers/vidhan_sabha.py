--- conflicted
+++ resolved
@@ -417,22 +417,6 @@
                 img_src = img_tag["src"].strip()
                 if img_src and not img_src.startswith("http"):
                     img_src = f"{self.base_url}/{img_src}"
-<<<<<<< HEAD
-
-            candidates.append(
-                {
-                    "ID": str(uuid.uuid4()),
-                    "Constituency Code": constituency_code,
-                    "Name": name,
-                    "Party": party,
-                    "Status": status,
-                    "Votes": votes,
-                    "Margin": margin,
-                    "Image URL": img_src,
-                }
-            )
-
-=======
             
             candidates.append({
                 "uuid": self._generate_uuid(),
@@ -445,7 +429,6 @@
                 "Image URL": img_src
             })
         
->>>>>>> eaea5368
         return candidates
 
     def _save_all_data(self) -> None:
