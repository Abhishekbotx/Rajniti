"""
Lok Sabha Election Data Scraper

Single scraper that extracts all election data (parties, constituencies, candidates, metadata)
from ECI Lok Sabha results page.
"""

import logging
import re
import time
import uuid
from pathlib import Path
from typing import Dict, List

from bs4 import BeautifulSoup

from .base import (
    clean_margin,
    clean_votes,
    get_with_retry,
    normalize_base_url,
    save_json,
)

logger = logging.getLogger(__name__)


class LokSabhaScraper:
    """Scraper for Lok Sabha election data."""

    def __init__(self, url: str):
        """
        Initialize Lok Sabha scraper.

        Args:
            url: ECI Lok Sabha results page URL
                 (e.g., https://results.eci.gov.in/PcResultGenJune2024/index.htm)
        """
        self.base_url = normalize_base_url(url)
        self.year = None
        self.election_name = None
        self.folder_name = None

        # Data storage
        self.parties_data = []
        self.constituencies_data = []
        self.candidates_data = []
        self.metadata = {}

    def _generate_uuid(self) -> str:
        """Generate a unique UUID for a candidate."""
        return str(uuid.uuid4())

    def scrape(self) -> None:
        """Main scraping orchestrator - scrapes all data and saves to JSON files."""
        logger.info(f"Starting Lok Sabha scraping from {self.base_url}")

        # Extract year and metadata first
        self._extract_metadata()

        # Scrape all data
        logger.info("Scraping party-wise results...")
        self._scrape_parties()

        logger.info("Discovering constituencies...")
        self._scrape_constituencies()

        logger.info("Candidates already scraped from party pages")

        # Save all data
        self._save_all_data()

        logger.info(f"Lok Sabha scraping completed successfully!")
        logger.info(f"  - Parties: {len(self.parties_data)}")
        logger.info(f"  - Constituencies: {len(self.constituencies_data)}")
        logger.info(f"  - Candidates: {len(self.candidates_data)}")

    def _extract_metadata(self) -> None:
        """Extract election metadata from the main page."""
        logger.info("Extracting election metadata...")

        # Try to extract year from URL as primary method
        year_match = re.search(r"20\d{2}", self.base_url)
        self.year = int(year_match.group(0)) if year_match else 2024

        self.election_name = f"Lok Sabha General Election {self.year}"
        self.folder_name = f"lok-sabha-{self.year}"

        logger.info(f"Detected: {self.election_name}")
        logger.info(f"Output folder: {self.folder_name}")

    def _scrape_parties(self) -> None:
        """Scrape party-wise results and compile party list with seat counts."""
        # Discover party links from main page
        party_links = self._discover_party_links()

        if not party_links:
            logger.warning("No parties discovered")
            return

        # Track candidates by party to count seats
        party_candidates = {}

        logger.info(f"Found {len(party_links)} parties, scraping results...")

        for idx, party_info in enumerate(party_links, 1):
            party_id = party_info["party_id"]
            party_name = party_info.get("name", f"Party {party_id}")

            logger.info(f"  [{idx}/{len(party_links)}] {party_name}")

            # Try party-wise winning results page
            url = f"{self.base_url}/partywisewinresult-{party_id}.htm"
            response = get_with_retry(url, referer=self.base_url)

            if not response:
                # Try alternative URL pattern
                url = f"{self.base_url}/partywisewinresultState-{party_id}.htm"
                response = get_with_retry(url, referer=self.base_url)

            if response:
                soup = BeautifulSoup(response.content, "html.parser")
                table = soup.find("table", {"class": "table"})

                if table:
                    tbody = table.find("tbody")
                    if tbody:
                        rows = tbody.find_all("tr")
                        for row in rows:
                            cols = row.find_all("td")
                            if len(cols) >= 3:
                                candidate_name = (
                                    cols[2].text.strip() if len(cols) > 2 else ""
                                )
                                constituency = (
                                    cols[1].text.strip() if len(cols) > 1 else ""
                                )
                                votes = cols[3].text.strip() if len(cols) > 3 else ""
                                margin = cols[4].text.strip() if len(cols) > 4 else ""

                                # Store for candidates data
                                if party_id not in party_candidates:
                                    party_candidates[party_id] = []
<<<<<<< HEAD

                                party_candidates[party_id].append(
                                    {
                                        "id": str(uuid.uuid4()),
                                        "party_id": int(party_id),
                                        "constituency": constituency,
                                        "candidate_name": candidate_name,
                                        "votes": votes,
                                        "margin": margin,
                                    }
                                )

=======
                                
                                party_candidates[party_id].append({
                                    "uuid": self._generate_uuid(),
                                    "party_id": int(party_id),
                                    "constituency": constituency,
                                    "candidate_name": candidate_name,
                                    "votes": votes,
                                    "margin": margin
                                })
            
>>>>>>> eaea5368
            time.sleep(0.3)  # Be polite to server

        # Build parties list with seat counts
        for party_info in party_links:
            party_id = party_info["party_id"]
            party_name = party_info["name"]

            # Parse party name and symbol
            if " - " in party_name:
                name_part, symbol_part = party_name.split(" - ", 1)
            else:
                name_part = party_name
                symbol_part = ""

            # Count seats (candidates that won from this party)
            seat_count = len(party_candidates.get(party_id, []))

            self.parties_data.append(
                {
                    "party_name": name_part.strip(),
                    "symbol": symbol_part.strip(),
                    "total_seats": seat_count,
                }
            )

        # Store all candidates from party pages
        for party_id, candidates in party_candidates.items():
            self.candidates_data.extend(candidates)

        # Sort parties by seats won (descending)
        self.parties_data.sort(key=lambda x: (-x["total_seats"], x["party_name"]))

        logger.info(f"Scraped {len(self.parties_data)} parties")

    def _discover_party_links(self) -> List[Dict[str, str]]:
        """Discover party links from main results page."""
        party_links = []

        # Try multiple pages
        urls_to_try = [
            f"{self.base_url}/index.htm",
            f"{self.base_url}/partywiseresult.htm",
        ]

        for url in urls_to_try:
            response = get_with_retry(url, referer=self.base_url)
            if not response:
                continue

            soup = BeautifulSoup(response.content, "html.parser")

            # Look for party links
            for link in soup.find_all("a", href=True):
                href = link["href"]
                if "partywise" in href.lower() and "result" in href.lower():
                    # Extract party ID
                    match = re.search(
                        r"partywise.*?-?(\d+)(?:U05)?\.htm", href, re.IGNORECASE
                    )
                    if match:
                        party_id = match.group(1)
                        party_name = link.get_text(strip=True)

                        if party_name:  # Skip empty names
                            party_links.append(
                                {"party_id": party_id, "name": party_name}
                            )

        # Remove duplicates
        seen = set()
        unique_parties = []
        for party in party_links:
            if party["party_id"] not in seen:
                seen.add(party["party_id"])
                unique_parties.append(party)

        return unique_parties

    def _scrape_constituencies(self) -> None:
        """Discover and scrape constituency data."""
        constituency_links = self._discover_constituency_links()

        for const in constituency_links:
            # Extract constituency ID from code
            const_id = const["constituency_code"]
            const_name = const.get("name", "")

            self.constituencies_data.append(
                {
                    "constituency_id": const_id,
                    "constituency_name": const_name,
                    "state_id": "LS",  # Lok Sabha
                }
            )

        logger.info(f"Found {len(self.constituencies_data)} constituencies")

    def _discover_constituency_links(self) -> List[Dict[str, str]]:
        """Auto-discover constituency links from main page."""
        logger.info("Discovering constituency links...")
        constituency_links = []

        url = f"{self.base_url}/index.htm"
        response = get_with_retry(url, referer=self.base_url)

        if not response:
            logger.warning("Could not fetch index page")
            return constituency_links

        soup = BeautifulSoup(response.content, "html.parser")

        # Look for constituency links
        for link in soup.find_all("a", href=True):
            href = link["href"]
            if "candidateswise" in href.lower():
                # Extract constituency code
                match = re.search(r"candidateswise-([^.]+)\.htm", href, re.IGNORECASE)
                if match:
                    const_code = match.group(1)
                    const_name = link.get_text(strip=True)

                    constituency_links.append(
                        {
                            "constituency_code": const_code,
                            "name": const_name,
                            "url": (
                                f"{self.base_url}/{href}"
                                if not href.startswith("http")
                                else href
                            ),
                        }
                    )

        # Remove duplicates
        seen = set()
        unique_constituencies = []
        for const in constituency_links:
            if const["constituency_code"] not in seen:
                seen.add(const["constituency_code"])
                unique_constituencies.append(const)

        logger.info(f"Discovered {len(unique_constituencies)} constituencies")
        return unique_constituencies

    def _save_all_data(self) -> None:
        """Save all scraped data to JSON files in proper folder structure."""
        base_path = Path("app/data")

        # Create folder paths
        lok_sabha_dir = base_path / "lok_sabha" / self.folder_name
        elections_dir = base_path / "elections"

        # Save parties
        save_json(self.parties_data, lok_sabha_dir / "parties.json")

        # Save constituencies
        save_json(self.constituencies_data, lok_sabha_dir / "constituencies.json")

        # Save candidates
        save_json(self.candidates_data, lok_sabha_dir / "candidates.json")

        # Build and save election metadata
        self.metadata = {
            "election_id": self.folder_name,
            "name": self.election_name,
            "type": "LOK_SABHA",
            "year": self.year,
            "date": None,
            "total_constituencies": len(self.constituencies_data),
            "total_candidates": len(self.candidates_data),
            "total_parties": len(self.parties_data),
            "result_status": "DECLARED",
            "winning_party": (
                self.parties_data[0]["party_name"] if self.parties_data else None
            ),
            "winning_party_seats": (
                self.parties_data[0]["total_seats"] if self.parties_data else 0
            ),
        }

        save_json([self.metadata], elections_dir / f"LS-{self.year}.json")

        logger.info(f"All data saved successfully to {lok_sabha_dir}")<|MERGE_RESOLUTION|>--- conflicted
+++ resolved
@@ -141,20 +141,6 @@
                                 # Store for candidates data
                                 if party_id not in party_candidates:
                                     party_candidates[party_id] = []
-<<<<<<< HEAD
-
-                                party_candidates[party_id].append(
-                                    {
-                                        "id": str(uuid.uuid4()),
-                                        "party_id": int(party_id),
-                                        "constituency": constituency,
-                                        "candidate_name": candidate_name,
-                                        "votes": votes,
-                                        "margin": margin,
-                                    }
-                                )
-
-=======
                                 
                                 party_candidates[party_id].append({
                                     "uuid": self._generate_uuid(),
@@ -165,7 +151,6 @@
                                     "margin": margin
                                 })
             
->>>>>>> eaea5368
             time.sleep(0.3)  # Be polite to server
 
         # Build parties list with seat counts
