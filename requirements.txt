#
# This file is autogenerated by pip-compile with Python 3.12
# by the following command:
#
#    pip-compile requirements.in
#
alembic==1.13.0
    # via -r requirements.in
annotated-types==0.7.0
    # via pydantic
anyio==4.11.0
    # via
    #   httpx
    #   perplexityai
autoflake==2.2.1
    # via -r requirements.in
beautifulsoup4==4.12.2
    # via -r requirements.in
black==23.11.0
    # via -r requirements.in
blinker==1.9.0
    # via flask
build==1.3.0
    # via pip-tools
certifi==2025.8.3
    # via
    #   httpcore
    #   httpx
cfgv==3.4.0
    # via pre-commit
click==8.1.8
    # via
    #   black
    #   flask
    #   pip-tools
distlib==0.4.0
    # via virtualenv
<<<<<<< HEAD
=======
distro==1.9.0
    # via perplexityai
>>>>>>> b2b0edce
filelock==3.19.1
    # via virtualenv
flake8==6.1.0
    # via -r requirements.in
flask==3.0.0
    # via
    #   -r requirements.in
    #   flask-cors
flask-cors==4.0.0
    # via -r requirements.in
greenlet==3.2.4
    # via sqlalchemy
gunicorn==21.2.0
    # via -r requirements.in
h11==0.16.0
    # via httpcore
h2==4.3.0
    # via httpx
hpack==4.1.0
    # via h2
httpcore==1.0.9
    # via httpx
httpx[http2]==0.25.2
    # via
    #   -r requirements.in
    #   perplexityai
hyperframe==6.1.0
    # via h2
identify==2.6.14
    # via pre-commit
idna==3.10
    # via
    #   anyio
    #   httpx
iniconfig==2.1.0
    # via pytest
isort==5.12.0
    # via -r requirements.in
itsdangerous==2.2.0
    # via flask
jinja2==3.1.6
    # via flask
mako==1.3.10
    # via alembic
markupsafe==3.0.3
    # via
    #   jinja2
    #   mako
    #   werkzeug
mccabe==0.7.0
    # via flake8
mypy-extensions==1.1.0
    # via black
nodeenv==1.9.1
    # via pre-commit
packaging==25.0
    # via
    #   black
    #   build
    #   gunicorn
    #   pytest
pathspec==0.12.1
    # via black
perplexityai==0.20.0
    # via -r requirements.in
pip-tools==7.5.0
    # via -r requirements.in
platformdirs==4.4.0
    # via
    #   black
    #   virtualenv
pluggy==1.6.0
    # via pytest
pre-commit==3.6.0
    # via -r requirements.in
psycopg2-binary==2.9.9
    # via -r requirements.in
pycodestyle==2.11.1
    # via flake8
pydantic==2.10.0
    # via
    #   -r requirements.in
    #   perplexityai
pydantic-core==2.27.0
    # via pydantic
pyflakes==3.1.0
    # via
    #   autoflake
    #   flake8
pyproject-hooks==1.2.0
    # via
    #   build
    #   pip-tools
pytest==7.4.3
    # via -r requirements.in
python-dotenv==1.0.0
    # via -r requirements.in
pyyaml==6.0.3
    # via pre-commit
sniffio==1.3.1
    # via
    #   anyio
    #   httpx
    #   perplexityai
soupsieve==2.8
    # via beautifulsoup4
sqlalchemy==2.0.23
<<<<<<< HEAD
    # via
    #   -r requirements.in
    #   alembic
typing-extensions==4.15.0
    # via
    #   alembic
    #   anyio
    #   pydantic
    #   pydantic-core
    #   sqlalchemy
=======
    # via -r requirements.in
typing-extensions==4.15.0
>>>>>>> b2b0edce
virtualenv==20.34.0
    # via pre-commit
werkzeug==3.1.3
    # via flask
wheel==0.45.1
    # via pip-tools

# The following packages are considered to be unsafe in a requirements file:
# pip
# setuptools<|MERGE_RESOLUTION|>--- conflicted
+++ resolved
@@ -35,11 +35,8 @@
     #   pip-tools
 distlib==0.4.0
     # via virtualenv
-<<<<<<< HEAD
-=======
 distro==1.9.0
     # via perplexityai
->>>>>>> b2b0edce
 filelock==3.19.1
     # via virtualenv
 flake8==6.1.0
@@ -147,7 +144,6 @@
 soupsieve==2.8
     # via beautifulsoup4
 sqlalchemy==2.0.23
-<<<<<<< HEAD
     # via
     #   -r requirements.in
     #   alembic
@@ -158,10 +154,6 @@
     #   pydantic
     #   pydantic-core
     #   sqlalchemy
-=======
-    # via -r requirements.in
-typing-extensions==4.15.0
->>>>>>> b2b0edce
 virtualenv==20.34.0
     # via pre-commit
 werkzeug==3.1.3
