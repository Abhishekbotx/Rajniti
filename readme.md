# 🗳️ Rajniti - Simple Election Data API

> **A clean, lightweight Flask API for Indian election data with a beautiful landing page**

[![Python](https://img.shields.io/badge/Python-3.9+-blue.svg)](https://www.python.org/)
[![Flask](https://img.shields.io/badge/Flask-3.0+-green.svg)](https://flask.palletsprojects.com/)
[![Next.js](https://img.shields.io/badge/Next.js-16-black.svg)](https://nextjs.org/)
[![API Version](https://img.shields.io/badge/API-v1.0-orange.svg)](#api-documentation)
[![License](https://img.shields.io/badge/License-MIT-red.svg)](LICENSE)
[![Data Coverage](https://img.shields.io/badge/Data-50K%2B_Records-purple.svg)](#data-coverage)

A simple, clean REST API serving Indian Election Commission data from JSON files. Built with minimal Flask setup for easy deployment and scraping capabilities. Includes a beautiful, India-themed landing page built with Next.js.

---

## 🌟 **Key Features**

<div align="center">

| Feature                     | Description                                               |
| --------------------------- | --------------------------------------------------------- |
| 🚀 **Simple Flask API**     | Clean RESTful endpoints serving JSON data                 |
| 🌐 **Landing Page**         | Beautiful Next.js landing page with India-themed design   |
| 📊 **Election Data**        | 50,000+ records across Lok Sabha & Assembly elections     |
| 🔍 **Search & Filter**      | Basic search and filtering capabilities                   |
| 🕸️ **Intelligent Scraping** | Advanced scraping system with retry logic & rate limiting |
| 📸 **Image Downloads**      | Candidate photos and party symbols extraction             |
| ⚡ **Lightweight**          | Minimal dependencies, fast startup                        |
| 🐳 **Docker Ready**         | Single container deployment                               |

</div>

---

## 📊 **Data Coverage**

<div align="center">

| Election                | Candidates  | Constituencies | Parties  | Status               |
| ----------------------- | ----------- | -------------- | -------- | -------------------- |
| **Lok Sabha 2024**      | 3,802+      | 543            | 211+     | ✅ Complete          |
| **Delhi Assembly 2025** | 6,922+      | 70             | 11+      | ✅ Complete          |
| **Maharashtra 2024**    | 39,817+     | 288            | 76+      | ✅ Complete          |
| **Total Coverage**      | **50,541+** | **901**        | **298+** | **🎯 Comprehensive** |

</div>

---

## 🚀 **Quick Start**

### **Option 1: Docker (Recommended)**

```bash
# Clone the repository
git clone https://github.com/your-username/rajniti.git
cd rajniti

# Start with Docker Compose
docker-compose up -d

# API available at http://localhost:8080
# Health check: http://localhost:8080/api/v1/health
```

### **Option 2: Local Installation (Automated)**

```bash
# Clone and setup
git clone https://github.com/your-username/rajniti.git
cd rajniti

# Automated setup (recommended)
make setup

# Start development server
make dev

# Or run directly
python run.py
```

### **Option 3: Manual Setup**

```bash
# Create virtual environment
python3 -m venv venv
source venv/bin/activate  # Windows: venv\Scripts\activate

# Install dependencies
pip install -r requirements.txt

# Install pre-commit hooks
pre-commit install

# Run development server
python run.py
```

---

## 🌐 **Landing Page**

The Rajniti landing page is a beautiful, India-themed website built with Next.js 16, TypeScript, and Tailwind CSS.

### **Features**

-   🎨 **India-Themed Design**: Orange, white, and green color scheme
-   ⚡ **Server-Side Rendering**: Built with Next.js App Router for optimal performance
-   📱 **Fully Responsive**: Works seamlessly on all devices
-   🚀 **Easy Deployment**: Compatible with Vercel, Netlify, GCP, and AWS

### **Quick Start (Frontend)**

```bash
# Navigate to frontend directory
cd frontend

# Install dependencies
npm install

# Run development server
npm run dev

# Visit http://localhost:3000
```

### **Deploy the Landing Page**

The landing page can be easily deployed to various platforms:

**Vercel (Recommended):**

```bash
cd frontend
vercel
```

**Netlify:**

-   Set base directory to `frontend`
-   Build command: `npm run build`
-   Framework: Next.js (auto-detected)

**GCP Cloud Run:**

```bash
gcloud run deploy rajniti-frontend --source ./frontend
```

For detailed deployment instructions, see [frontend/README.md](frontend/README.md)

---

## 🕸️ **Data Scraping**

### **🎯 Overview**

Rajniti includes powerful scraping capabilities to collect fresh election data from the Election Commission of India (ECI) website. The scraping system is modular and supports both Lok Sabha and Assembly elections.

### **🚀 Quick Start Scraping**

#### **✨ NEW: Interactive Scraper (Recommended)**

The easiest way to scrape election data - just provide the URL!

```bash
# Activate virtual environment
source venv/bin/activate

# Run interactive scraper (auto-detects everything!)
python scripts/scrape_interactive.py

# You'll be prompted for:
# 1. Election Results URL (e.g., https://results.eci.gov.in/ResultAcGenFeb2025)
# 2. Election Type (LOK_SABHA or VIDHAN_SABHA)
# Everything else is auto-discovered!
```

#### **Legacy Scraping Methods**

```bash
# Direct URL scraping (no hardcoded values!)
python scripts/scrape_lok_sabha.py --url https://results.eci.gov.in/PcResultGenJune2024/index.htm
python scripts/scrape_vidhan_sabha.py --url https://results.eci.gov.in/ResultAcGenFeb2025

# Legacy: State/Year based (constructs URLs automatically)
python scripts/scrape_lok_sabha.py --year 2024
python scripts/scrape_vidhan_sabha.py --state DL --year 2025

# Using Make commands
make setup  # Setup environment first
make scrape-help # Show scraping help
```

### **📋 Available Scrapers**

<div align="center">

| Scraper                  | Description                     | Command                            | Data Output                  |
| ------------------------ | ------------------------------- | ---------------------------------- | ---------------------------- |
| **✨ Interactive (NEW)** | URL-based, auto-discovery       | `scrape_interactive.py`            | Complete election data       |
| **🏛️ Lok Sabha**         | Parliamentary elections         | `scrape_lok_sabha.py --url URL`    | Candidates, Parties, Results |
| **🏛️ Vidhan Sabha**      | State assembly elections        | `scrape_vidhan_sabha.py --url URL` | Assembly candidates, Results |
| **🎯 Complete**          | All elections combined (legacy) | `scrape_all.py --year 2024`        | Comprehensive dataset        |

</div>

### **⚙️ Scraping Commands**

#### **✨ Interactive Scraper (Recommended)**

```bash
# Interactive mode - easiest way!
python scripts/scrape_interactive.py

# The script will guide you through:
# 1. Enter the ECI results URL
# 2. Confirm or select election type (auto-detected)
# 3. Review configuration
# 4. Start scraping with full auto-discovery!

# Example URLs you can use:
# - https://results.eci.gov.in/PcResultGenJune2024/index.htm         (Lok Sabha 2024)
# - https://results.eci.gov.in/ResultAcGenFeb2025     (Delhi 2025)
# - https://results.eci.gov.in/ResultAcGenOct2024     (Maharashtra 2024)
```

#### **Direct URL Scraping**

```bash
# Lok Sabha Elections (URL-based)
python scripts/scrape_lok_sabha.py --url https://results.eci.gov.in/PcResultGenJune2024/index.htm

# Vidhan Sabha Elections (URL-based)
python scripts/scrape_vidhan_sabha.py --url https://results.eci.gov.in/ResultAcGenFeb2025

# Custom output directory
python scripts/scrape_lok_sabha.py --url URL --output-dir data/custom
python scripts/scrape_vidhan_sabha.py --url URL --output-dir data/custom
```

### **🏗️ Scraper Architecture (Simplified)**

```
app/scrapers/
├── base.py                    # 🔧 Utility functions (no classes)
│   ├── get_with_retry()       # HTTP requests with retry logic
│   ├── save_json()            # Save data to JSON files
│   ├── clean_votes()          # Clean vote count strings
│   └── clean_margin()         # Clean margin strings
├── lok_sabha.py              # 🏛️ Single Lok Sabha scraper
│   └── LokSabhaScraper       # One class that does everything
│       ├── scrape()          # Main orchestrator
│       ├── _scrape_parties() # Party data extraction
│       ├── _scrape_constituencies()  # Constituency discovery
│       ├── _scrape_candidates()      # Candidate data extraction
│       └── _extract_metadata()       # Election metadata
└── vidhan_sabha.py           # 🏛️ Single Vidhan Sabha scraper
    └── VidhanSabhaScraper    # One class that does everything
        ├── scrape()          # Main orchestrator
        ├── _detect_state_info()      # Auto-detect state & year
        ├── _scrape_parties()         # Party data extraction
        ├── _scrape_constituencies()  # Constituency discovery
        ├── _scrape_candidates()      # Candidate data extraction
        └── _save_all_data()          # Save all 4 JSON files

scripts/
└── scripts/scrape_interactive.py     # ✨ Interactive URL-based scraper
```

**Key Principles:**

-   ✅ No hardcoded state names, constituencies, or candidates
-   ✅ Everything scraped and auto-detected from ECI website
-   ✅ Auto-generates folder names from scraped data
-   ✅ Each scraper is self-contained - one URL input → 4 JSON outputs
-   ✅ Simple, linear flow: URL → Scrape → Save

### **📊 Data Sources & URLs**

The scrapers automatically fetch data from:

-   **Lok Sabha 2024**: `https://results.eci.gov.in/PcResultGenJune2024/index.htm/`
-   **Assembly Elections**: State-specific ECI result pages
-   **Party Results**: Party-wise winner lists
-   **Candidate Data**: Complete candidate profiles with photos
-   **Constituency Info**: Constituency-wise detailed results

### **⚡ Scraping Features**

-   **✨ Auto-Discovery**: Automatically finds constituencies and parties (NEW!)
-   **🌐 URL-Based**: No hardcoded values - works with any ECI URL (NEW!)
-   **🤖 Interactive Mode**: Guided scraping with smart defaults (NEW!)
-   **🔄 Retry Logic**: Automatic retry with exponential backoff
-   **🛡️ Rate Limiting**: Respectful scraping with delays
-   **📸 Image Downloads**: Candidate photos and party symbols
-   **🧹 Data Cleaning**: Automatic data normalization
-   **📁 JSON Output**: Clean, structured data files
-   **🔍 Error Handling**: Comprehensive error reporting
-   **📈 Progress Tracking**: Real-time scraping progress
-   **🎯 Flexible Scraping**: URL-based or legacy state/year modes

### **🛠️ Advanced Usage**

#### **Custom Scraping Configuration**

```python
from app.scrapers import LokSabhaScraper, VidhanSabhaScraper

# Simple URL-based scraping - everything auto-detected!
lok_sabha_scraper = LokSabhaScraper(
    url="https://results.eci.gov.in/PcResultGenJune2024/index.htm"
)

vidhan_sabha_scraper = VidhanSabhaScraper(
    url="https://results.eci.gov.in/ResultAcGenFeb2025"
)

# Run scraping - automatically:
# 1. Detects state/year from URL and page
# 2. Scrapes parties, constituencies, candidates
# 3. Generates folder name (e.g., "DL_2025_ASSEMBLY")
# 4. Saves 4 JSON files in proper structure
lok_sabha_scraper.scrape()
vidhan_sabha_scraper.scrape()

# Data is saved to:
# - app/data/lok_sabha/lok-sabha-{year}/
# - app/data/vidhan_sabha/{STATE}_{YEAR}_ASSEMBLY/
# - app/data/elections/ (metadata files)
```

#### **Environment Variables**

```bash
# Configure scraping behavior
export ECI_BASE_URL="https://results.eci.gov.in"
export SCRAPER_RETRY_ATTEMPTS=3
export SCRAPER_RETRY_DELAY=2
export SCRAPER_TIMEOUT=30
```

### **🎭 Supported Elections**

<div align="center">

| Election Type      | Years Available  | States Supported | Status        |
| ------------------ | ---------------- | ---------------- | ------------- |
| **Lok Sabha**      | 2024, 2019, 2014 | All India        | ✅ Active     |
| **Delhi Assembly** | 2025, 2020, 2015 | Delhi            | ✅ Active     |
| **Maharashtra**    | 2024, 2019       | Maharashtra      | ✅ Active     |
| **Other States**   | Various          | Generic Support  | 🔄 On Request |

</div>

### **📋 Output Data Structure**

Each scraper produces 4 JSON files:

#### **1. parties.json**

```json
[
    {
        "party_name": "Bharatiya Janata Party",
        "symbol": "Lotus",
        "total_seats": 240
    }
]
```

#### **2. constituencies.json**

```json
[
    {
        "constituency_id": "1",
        "constituency_name": "Constituency Name",
        "state_id": "DL"
    }
]
```

#### **3. candidates.json**

**Lok Sabha format:**

```json
[
    {
        "party_id": 369,
        "constituency": "Varanasi(77)",
        "candidate_name": "NARENDRA MODI",
        "votes": "612970",
        "margin": "152513"
    }
]
```

**Vidhan Sabha format:**

```json
[
    {
        "Constituency Code": "U051",
        "Name": "Candidate Name",
        "Party": "Party Name",
        "Status": "WON",
        "Votes": "12345",
        "Margin": "1234",
        "Image URL": "https://..."
    }
]
```

#### **4. Election Metadata (elections/\*.json)**

**Lok Sabha:**

```json
{
    "election_id": "lok-sabha-2024",
    "name": "Lok Sabha General Election 2024",
    "type": "LOK_SABHA",
    "year": 2024,
    "total_constituencies": 543,
    "total_candidates": 3802,
    "total_parties": 211,
    "result_status": "DECLARED",
    "winning_party": "Bharatiya Janata Party",
    "winning_party_seats": 240
}
```

**Vidhan Sabha:**

```json
{
    "election_id": "DL_2025_ASSEMBLY",
    "name": "Delhi Assembly Election 2025",
    "type": "VIDHANSABHA",
    "year": 2025,
    "state_id": "DL",
    "state_name": "Delhi",
    "total_constituencies": 70,
    "total_candidates": 6914,
    "total_parties": 3,
    "result_status": "DECLARED",
    "winning_party": "Bharatiya Janata Party",
    "winning_party_seats": 48,
    "runner_up_party": "Aam Aadmi Party",
    "runner_up_seats": 22
}
```

### **🚨 Important Notes**

-   **⏰ Respectful Scraping**: Built-in delays to avoid overwhelming ECI servers
-   **🔄 Data Updates**: Re-run scrapers to get latest results
-   **💾 Storage**: Large datasets may require significant disk space
-   **🌐 Internet Required**: Active internet connection needed for scraping
-   **📅 Election Timing**: Best results during and after election declaration

### **🐛 Troubleshooting Scraping**

```bash
# Common issues and solutions

# 1. Connection timeout
python scripts/scrape_all.py --year 2024  # Increase timeout in config

# 2. Missing dependencies
pip install -r requirements.txt

# 3. Permission errors
chmod +x scripts/scrape_all.py

# 4. Rate limiting
# Wait and retry - scrapers include automatic rate limiting

# 5. Incomplete data
# Check network connection and ECI website availability
```

---

## 📚 **API Documentation**

### **🎯 Simple API Documentation**

-   **API Base URL**: `http://localhost:8080/api/v1/`
-   **Health Check**: `http://localhost:8080/api/v1/health`

### **🔥 Core Endpoints**

#### **Elections API**

```bash
GET /api/v1/elections                             # All elections
GET /api/v1/elections/{election-id}               # Election details
GET /api/v1/elections/{election-id}/results       # Election results
GET /api/v1/elections/{election-id}/winners       # Winners only
```

#### **Candidates API**

```bash
GET /api/v1/candidates/search?q=modi              # Search candidates
GET /api/v1/candidates/winners                    # All winners
GET /api/v1/candidates/party/{party-name}         # Party candidates
GET /api/v1/elections/{id}/candidates/{id}        # Candidate details
```

#### **Constituencies API**

```bash
GET /api/v1/elections/{id}/constituencies          # Election constituencies
GET /api/v1/elections/{id}/constituencies/{id}     # Constituency details
GET /api/v1/constituencies/state/{state-code}      # State constituencies
```

#### **Parties API**

```bash
GET /api/v1/elections/{id}/parties                 # Election parties
GET /api/v1/elections/{id}/parties/{name}          # Party details
GET /api/v1/parties                               # All parties
GET /api/v1/parties/{name}/performance            # Party performance
```

---

## 💡 **Usage Examples**

### **Basic Queries**

```bash
# Get all elections
curl "http://localhost:8080/api/v1/elections"

# Search for candidates named "Modi"
curl "http://localhost:8080/api/v1/candidates/search?q=modi"

# Get Lok Sabha 2024 winners
curl "http://localhost:8080/api/v1/elections/lok-sabha-2024/winners"

# Get all parties
curl "http://localhost:8080/api/v1/parties"
```

### **Filtering Examples**

```bash
# Get candidates by party
curl "http://localhost:8080/api/v1/candidates/party/Bharatiya%20Janata%20Party"

# Get constituency candidates
curl "http://localhost:8080/api/v1/elections/delhi-assembly-2025/constituencies/DL-1/candidates"

# Get party performance
curl "http://localhost:8080/api/v1/parties/Bharatiya%20Janata%20Party/performance"
```

### **Python Integration**

```python
import requests

# Simple API client
BASE_URL = "http://localhost:8080/api/v1"

# Search for candidates
response = requests.get(f"{BASE_URL}/candidates/search", params={"q": "modi"})
data = response.json()

if data['success']:
    for candidate in data['data']['candidates']:
        name = candidate.get('Name') or candidate.get('candidate_name', '')
        party = candidate.get('Party', '')
        print(f"{name} - {party}")

# Get election details
response = requests.get(f"{BASE_URL}/elections/lok-sabha-2024")
election = response.json()
print(f"Election: {election['data']['name']}")
print(f"Total candidates: {election['data']['statistics']['total_candidates']}")
```

---

## 🏗️ **Architecture**

```
rajniti/
├── app/
│   ├── controllers/            # 🎯 MVC Controllers (business logic)
│   ├── core/                   # 🔧 Simple utilities & exceptions
│   ├── data/                   # 📊 Election data (JSON files)
│   │   ├── lok_sabha/          # Lok Sabha election data
│   │   └── vidhan_sabha/       # Assembly election data
│   ├── models/                 # 📋 Pydantic models
│   ├── routes/                 # 🌐 Flask API routes
│   ├── services/               # 💾 Data access layer
│   └── __init__.py             # Flask app factory
├── tests/                      # Test files
├── requirements.in             # 📦 Direct dependencies
├── requirements.txt            # 📦 Compiled dependencies (pip-compile)
├── docker-compose.yml          # 🐳 Docker setup
├── dockerfile                  # 🐳 Container config
└── run.py                      # 🚀 Development server
```

---

## 🔧 **Configuration**

### **Environment Variables**

```bash
# Application (minimal configuration)
SECRET_KEY=your-secret-key              # Flask secret key
FLASK_ENV=production                    # Environment (development/production)

<<<<<<< HEAD
# Database (optional)
DATABASE_URL=postgresql://user:password@localhost:5432/rajniti  # PostgreSQL connection
```

---

## 🗄️ **Database**

Rajniti now includes PostgreSQL support for future data storage needs.

### **Setup with Docker**

```bash
# Start both API and PostgreSQL
docker-compose up -d

# PostgreSQL will be available at:
# - Host: localhost
# - Port: 5432
# - Database: rajniti
# - User: rajniti
# - Password: rajniti_dev_password
```

### **Local Development**

```bash
# Install PostgreSQL locally or use Docker
docker run -d \
  --name rajniti-postgres \
  -e POSTGRES_USER=rajniti \
  -e POSTGRES_PASSWORD=rajniti_dev_password \
  -e POSTGRES_DB=rajniti \
  -p 5432:5432 \
  postgres:16-alpine

# Set DATABASE_URL in your environment
export DATABASE_URL="postgresql://rajniti:rajniti_dev_password@localhost:5432/rajniti"

# Start the app
python run.py
```

### **Database Health Check**

Check database connectivity via the health endpoint:

```bash
curl http://localhost:8080/api/v1/health
```

Response with database connected:
```json
{
    "success": true,
    "message": "Rajniti API is healthy",
    "version": "1.0.0",
    "database": {
        "connected": true,
        "status": "healthy"
    }
}
```

**Note:** The application works perfectly fine without a database configured. Database support is optional and ready for future schema implementation.
=======
# Perplexity AI API (for search functionality)
PERPLEXITY_API_KEY=your-perplexity-api-key-here
```

---

## 🔍 **Perplexity AI Search Integration**

Rajniti integrates with Perplexity AI API to provide powerful, India-focused search capabilities for political information, election data, and news.

### **🚀 Quick Setup**

1. **Get Your API Key**
   - Sign up at [Perplexity AI](https://www.perplexity.ai/)
   - Navigate to API settings and generate your API key
   - Free tier available for testing

2. **Configure Environment**
   ```bash
   # Copy example env file
   cp .env.example .env
   
   # Edit .env and add your API key
   PERPLEXITY_API_KEY=your-actual-api-key-here
   ```

3. **Install Dependencies**
   ```bash
   # Install/update requirements
   pip install -r requirements.txt
   ```

### **✨ Features**

- 🇮🇳 **India-Focused**: Automatically filters search results for Indian context
- 🎯 **Region-Specific**: Support for state/city-level searches (e.g., Delhi, Maharashtra)
- 🔍 **Real-time Search**: Access latest political news and election information
- 🌐 **Web Search**: Leverages Perplexity's AI-powered web search
- 📚 **Citations**: Returns sources for all information
- ⚡ **Fast & Reliable**: Built-in error handling and retries

### **💻 Usage Examples**

#### **Basic Python Usage**

```python
from app.services.perplexity_service import PerplexityService

# Initialize service (reads PERPLEXITY_API_KEY from environment)
service = PerplexityService()

# Simple search with India filter
results = service.search("Latest election results in India 2025")
print(results['answer'])
print(results['citations'])

# Region-specific search
results = service.search_india(
    query="political news today",
    region="Delhi",
    city="New Delhi"
)

# Multiple queries at once
queries = [
    "Lok Sabha election 2024 results",
    "Delhi Assembly election 2025 results"
]
results = service.search_multiple_queries(queries)
```

#### **Test the Integration**

Run the included test script to verify your setup:

```bash
# Set your API key
export PERPLEXITY_API_KEY='your-api-key-here'

# Run test script
python scripts/test_perplexity.py
```

Expected output:
```
🚀🚀🚀🚀🚀🚀🚀🚀🚀🚀🚀🚀🚀🚀🚀🚀🚀🚀🚀🚀
Perplexity API Integration Test
🚀🚀🚀🚀🚀🚀🚀🚀🚀🚀🚀🚀🚀🚀🚀🚀🚀🚀🚀🚀

🔍 Testing Basic India Search...
✅ Perplexity service initialized successfully
📝 Query: Latest election results in India 2025
✅ Search completed successfully!
```

### **⚙️ Advanced Configuration**

#### **Custom Location Filters**

```python
# Specific location with coordinates
location = {
    "country": "IN",
    "region": "Maharashtra",
    "city": "Mumbai",
    "latitude": 19.0760,
    "longitude": 72.8777
}
results = service.search("local political events", location=location)
```

#### **Multiple Regions**

```python
# Search across different regions
regions = ["Delhi", "Maharashtra", "Karnataka"]
for region in regions:
    results = service.search_india(
        "election updates",
        region=region
    )
    print(f"{region}: {results['answer'][:200]}...")
```

### **🔌 API Models**

Perplexity supports different models:
- **sonar**: Standard model, optimized for search (default, recommended)
- **sonar-pro**: Advanced model with higher accuracy (requires pro plan)

### **📝 Response Format**

```python
{
    "query": "Your search query",
    "answer": "AI-generated answer based on search results",
    "citations": ["https://source1.com", "https://source2.com", ...],
    "model": "sonar",
    "location": {"country": "IN"}
}
```

### **🔐 Security Notes**

- **Never commit** your API key to git
- Use `.env` files for local development
- Use environment variables for production deployment
- The `.env.example` file shows the format but doesn't contain real keys

### **💡 Use Cases**

- **Election Research**: Search for latest election results and analysis
- **Political News**: Get India-focused political news and updates
- **Candidate Information**: Research candidates across different elections
- **Party Performance**: Analyze party performance in different regions
- **Policy Updates**: Track government policy changes and announcements

### **🐛 Troubleshooting**

#### API Key Issues
```bash
# Check if API key is set
echo $PERPLEXITY_API_KEY

# Verify .env file exists and has correct format
cat .env | grep PERPLEXITY_API_KEY
```

#### Common Errors

1. **"Perplexity API key not provided"**
   - Solution: Set `PERPLEXITY_API_KEY` environment variable or add to `.env` file

2. **"Module not found: perplexityai"**
   - Solution: Run `pip install -r requirements.txt`

3. **Rate limit exceeded**
   - Solution: Wait a moment and retry, or upgrade your Perplexity API plan

### **📚 Resources**

- [Perplexity API Documentation](https://docs.perplexity.ai/)
- [API Quickstart Guide](https://docs.perplexity.ai/guides/perplexity-sdk)
- [Search API Guide](https://docs.perplexity.ai/guides/search-guide)
- [Location Filter Guide](https://docs.perplexity.ai/guides/user-location-filter-guide)
>>>>>>> 62a721bf

---

## 🚢 **Deployment**

### **Docker Deployment**

```yaml
# docker-compose.yml
version: "3.8"
services:
    postgres:
        image: postgres:16-alpine
        environment:
            - POSTGRES_USER=rajniti
            - POSTGRES_PASSWORD=rajniti_dev_password
            - POSTGRES_DB=rajniti
        ports:
            - "5432:5432"
        volumes:
            - postgres_data:/var/lib/postgresql/data

    rajniti-api:
        build: .
        ports:
            - "8080:8080"
        environment:
            - FLASK_ENV=production
            - SECRET_KEY=${SECRET_KEY}
            - DATABASE_URL=postgresql://rajniti:rajniti_dev_password@postgres:5432/rajniti
        volumes:
            - ./app/data:/app/app/data:ro
        depends_on:
            - postgres

volumes:
    postgres_data:
```

```bash
# Deploy to production
docker-compose -f docker-compose.prod.yml up -d
```

### **Cloud Deployment**

#### **Heroku**

```bash
# Install Heroku CLI and login
heroku create your-rajniti-api
git push heroku main
```

#### **AWS/Digital Ocean**

```bash
# Build and push to container registry
docker build -t rajniti-api .
docker tag rajniti-api your-registry/rajniti-api
docker push your-registry/rajniti-api
```

---

## 🧪 **Testing & Development**

### **Dependency Management (pip-compile)**

```bash
# Install pip-tools
pip install pip-tools

# Add new dependency to requirements.in
echo "new-package==1.0.0" >> requirements.in

# Compile dependencies
pip-compile requirements.in

# Install compiled dependencies
pip-sync requirements.txt

# Or upgrade all
pip-compile --upgrade requirements.in
```

### **Running Tests**

```bash
# Install dependencies
pip install -r requirements.txt

# Run tests
pytest tests/ -v

# Format code
black app/
isort app/
flake8 app/
```

## 📈 **Performance & Scalability**

### **Performance Features**

-   **Fast Startup**: Minimal dependencies, quick boot time
-   **JSON Serving**: Direct file-based data serving
-   **Simple Search**: Basic filtering and search capabilities
-   **Memory Efficient**: Low memory footprint
-   **Stateless**: No database dependencies

---

## 🤝 **Contributing**

We welcome contributions! Here's how to get started:

### **Development Setup**

```bash
# Fork and clone
git clone https://github.com/your-username/rajniti.git
cd rajniti

# Create feature branch
git checkout -b feature/amazing-feature

# Install dependencies using pip-compile
pip install pip-tools
pip-sync requirements.txt

# Make your changes and test
pytest tests/

# Submit pull request
git push origin feature/amazing-feature
```

### **Contribution Guidelines**

-   🐛 **Bug Reports**: Use GitHub issues with detailed descriptions
-   ✨ **Feature Requests**: Discuss in issues before implementing
-   📝 **Documentation**: Update docs for any API changes
-   ✅ **Testing**: Ensure tests pass and add new tests
-   🎨 **Code Style**: Follow Black formatting and PEP 8

---

## 📄 **License**

This project is licensed under the MIT License - see the [LICENSE](LICENSE) file for details.

---

## 🙏 **Acknowledgments**

-   **Election Commission of India** for providing comprehensive election data
-   **Flask Community** for the excellent web framework
-   **Contributors** who helped make this project possible

---

## 📞 **Support & Community**

<div align="center">

[![GitHub Issues](https://img.shields.io/badge/Issues-GitHub-red.svg)](https://github.com/your-username/rajniti/issues)
[![Discussions](https://img.shields.io/badge/Discussions-GitHub-blue.svg)](https://github.com/your-username/rajniti/discussions)
[![Email](https://img.shields.io/badge/Email-Contact-green.svg)](mailto:rajniti@example.com)

**⭐ Star this repository if you find it helpful!**

</div>

---

<div align="center">

**Built with ❤️ for 🇮🇳 Democracy**

_Empowering citizens, researchers, and developers with accessible election data_

</div><|MERGE_RESOLUTION|>--- conflicted
+++ resolved
@@ -622,9 +622,10 @@
 SECRET_KEY=your-secret-key              # Flask secret key
 FLASK_ENV=production                    # Environment (development/production)
 
-<<<<<<< HEAD
 # Database (optional)
 DATABASE_URL=postgresql://user:password@localhost:5432/rajniti  # PostgreSQL connection
+# Perplexity AI API (for search functionality)
+PERPLEXITY_API_KEY=your-perplexity-api-key-here
 ```
 
 ---
@@ -675,6 +676,7 @@
 ```
 
 Response with database connected:
+
 ```json
 {
     "success": true,
@@ -688,12 +690,6 @@
 ```
 
 **Note:** The application works perfectly fine without a database configured. Database support is optional and ready for future schema implementation.
-=======
-# Perplexity AI API (for search functionality)
-PERPLEXITY_API_KEY=your-perplexity-api-key-here
-```
-
----
 
 ## 🔍 **Perplexity AI Search Integration**
 
@@ -702,33 +698,35 @@
 ### **🚀 Quick Setup**
 
 1. **Get Your API Key**
-   - Sign up at [Perplexity AI](https://www.perplexity.ai/)
-   - Navigate to API settings and generate your API key
-   - Free tier available for testing
+
+    - Sign up at [Perplexity AI](https://www.perplexity.ai/)
+    - Navigate to API settings and generate your API key
+    - Free tier available for testing
 
 2. **Configure Environment**
-   ```bash
-   # Copy example env file
-   cp .env.example .env
-   
-   # Edit .env and add your API key
-   PERPLEXITY_API_KEY=your-actual-api-key-here
-   ```
+
+    ```bash
+    # Copy example env file
+    cp .env.example .env
+
+    # Edit .env and add your API key
+    PERPLEXITY_API_KEY=your-actual-api-key-here
+    ```
 
 3. **Install Dependencies**
-   ```bash
-   # Install/update requirements
-   pip install -r requirements.txt
-   ```
+    ```bash
+    # Install/update requirements
+    pip install -r requirements.txt
+    ```
 
 ### **✨ Features**
 
-- 🇮🇳 **India-Focused**: Automatically filters search results for Indian context
-- 🎯 **Region-Specific**: Support for state/city-level searches (e.g., Delhi, Maharashtra)
-- 🔍 **Real-time Search**: Access latest political news and election information
-- 🌐 **Web Search**: Leverages Perplexity's AI-powered web search
-- 📚 **Citations**: Returns sources for all information
-- ⚡ **Fast & Reliable**: Built-in error handling and retries
+-   🇮🇳 **India-Focused**: Automatically filters search results for Indian context
+-   🎯 **Region-Specific**: Support for state/city-level searches (e.g., Delhi, Maharashtra)
+-   🔍 **Real-time Search**: Access latest political news and election information
+-   🌐 **Web Search**: Leverages Perplexity's AI-powered web search
+-   📚 **Citations**: Returns sources for all information
+-   ⚡ **Fast & Reliable**: Built-in error handling and retries
 
 ### **💻 Usage Examples**
 
@@ -773,6 +771,7 @@
 ```
 
 Expected output:
+
 ```
 🚀🚀🚀🚀🚀🚀🚀🚀🚀🚀🚀🚀🚀🚀🚀🚀🚀🚀🚀🚀
 Perplexity API Integration Test
@@ -816,8 +815,9 @@
 ### **🔌 API Models**
 
 Perplexity supports different models:
-- **sonar**: Standard model, optimized for search (default, recommended)
-- **sonar-pro**: Advanced model with higher accuracy (requires pro plan)
+
+-   **sonar**: Standard model, optimized for search (default, recommended)
+-   **sonar-pro**: Advanced model with higher accuracy (requires pro plan)
 
 ### **📝 Response Format**
 
@@ -833,22 +833,23 @@
 
 ### **🔐 Security Notes**
 
-- **Never commit** your API key to git
-- Use `.env` files for local development
-- Use environment variables for production deployment
-- The `.env.example` file shows the format but doesn't contain real keys
+-   **Never commit** your API key to git
+-   Use `.env` files for local development
+-   Use environment variables for production deployment
+-   The `.env.example` file shows the format but doesn't contain real keys
 
 ### **💡 Use Cases**
 
-- **Election Research**: Search for latest election results and analysis
-- **Political News**: Get India-focused political news and updates
-- **Candidate Information**: Research candidates across different elections
-- **Party Performance**: Analyze party performance in different regions
-- **Policy Updates**: Track government policy changes and announcements
+-   **Election Research**: Search for latest election results and analysis
+-   **Political News**: Get India-focused political news and updates
+-   **Candidate Information**: Research candidates across different elections
+-   **Party Performance**: Analyze party performance in different regions
+-   **Policy Updates**: Track government policy changes and announcements
 
 ### **🐛 Troubleshooting**
 
 #### API Key Issues
+
 ```bash
 # Check if API key is set
 echo $PERPLEXITY_API_KEY
@@ -860,21 +861,22 @@
 #### Common Errors
 
 1. **"Perplexity API key not provided"**
-   - Solution: Set `PERPLEXITY_API_KEY` environment variable or add to `.env` file
+
+    - Solution: Set `PERPLEXITY_API_KEY` environment variable or add to `.env` file
 
 2. **"Module not found: perplexityai"**
-   - Solution: Run `pip install -r requirements.txt`
+
+    - Solution: Run `pip install -r requirements.txt`
 
 3. **Rate limit exceeded**
-   - Solution: Wait a moment and retry, or upgrade your Perplexity API plan
+    - Solution: Wait a moment and retry, or upgrade your Perplexity API plan
 
 ### **📚 Resources**
 
-- [Perplexity API Documentation](https://docs.perplexity.ai/)
-- [API Quickstart Guide](https://docs.perplexity.ai/guides/perplexity-sdk)
-- [Search API Guide](https://docs.perplexity.ai/guides/search-guide)
-- [Location Filter Guide](https://docs.perplexity.ai/guides/user-location-filter-guide)
->>>>>>> 62a721bf
+-   [Perplexity API Documentation](https://docs.perplexity.ai/)
+-   [API Quickstart Guide](https://docs.perplexity.ai/guides/perplexity-sdk)
+-   [Search API Guide](https://docs.perplexity.ai/guides/search-guide)
+-   [Location Filter Guide](https://docs.perplexity.ai/guides/user-location-filter-guide)
 
 ---
 
